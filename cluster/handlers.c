--- conflicted
+++ resolved
@@ -2293,14 +2293,9 @@
     return 1;
   }
 
-<<<<<<< HEAD
-  if (!strcmp(migrationInst->state, "Teardown")) {
-    logprintfl(EUCAERROR, "MigrateInstance(): Instance %s is currently in teardown state, cannot migrate!\n", instanceId);
-=======
   if (strcmp(migrationInst->state, "Running")) {
     logprintfl(EUCAERROR, "MigrateInstance(): Instance %s is in %s state, cannot migrate!\n",
         instanceId, migrationInst->state);
->>>>>>> 1040f7ce
     sem_mypost(MIGRATE);
     return 1;
   }
