--- conflicted
+++ resolved
@@ -2301,12 +2301,8 @@
         instanceId, srcHostname, srcIp);
   }
 
-<<<<<<< HEAD
   // Search the resource cache for the destination node
   ccResource *destResource;
-=======
-  //search it for to_node 
->>>>>>> 8e8aa15a
   for(i=0; i < resourceCacheLocal.numResources && !destResource;  i++){
     if (!strcmp(resourceCacheLocal.resources[i].hostname, to_node) ||
         !strcmp(resourceCacheLocal.resources[i].ip, to_node)) {
